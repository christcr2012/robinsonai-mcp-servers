--- conflicted
+++ resolved
@@ -46,13 +46,8 @@
   private costTracker: CostTracker;
   private parallelExecutor: ParallelExecutionEngine;
   private agentPool: AgentPool;
-<<<<<<< HEAD
-  private initializationPromise: Promise<void> | null = null;
-  private initializationError: Error | null = null;
-=======
   private initialized = false;
   private initializing?: Promise<void>;
->>>>>>> 4971405e
 
   constructor() {
     this.server = new Server(
@@ -114,26 +109,6 @@
     this.db.clearExpiredCache();
   }
 
-  private async ensureInitialized(): Promise<void> {
-    if (process.env.CREDIT_OPTIMIZER_SKIP_INDEX === '1') {
-      return;
-    }
-
-    if (this.initializationError) {
-      throw this.initializationError;
-    }
-
-    if (!this.initializationPromise) {
-      this.initializationPromise = this.initialize().catch((err) => {
-        const error = err instanceof Error ? err : new Error(String(err));
-        this.initializationError = error;
-        throw error;
-      });
-    }
-
-    await this.initializationPromise;
-  }
-
   private setupHandlers(): void {
     // Handle initialize request
     this.server.setRequestHandler(InitializeRequestSchema, async (request) => {
@@ -172,23 +147,6 @@
         const startTime = Date.now();
         let result: any;
         const params = args as any || {};
-
-        try {
-          await this.ensureInitialized();
-        } catch (initError) {
-          const message = initError instanceof Error ? initError.message : String(initError);
-          return {
-            content: [{
-              type: 'text',
-              text: JSON.stringify({
-                error: 'Initialization failed',
-                detail: message,
-                hint: 'Set CREDIT_OPTIMIZER_SKIP_INDEX=1 to bypass automatic indexing or fix the underlying issue and retry.',
-              }, null, 2),
-            }],
-            isError: true,
-          };
-        }
 
         // Tool Discovery
         if (name === 'discover_tools') {
@@ -1135,9 +1093,11 @@
 
     // Kick off initialization asynchronously after connect, unless explicitly skipped
     if (process.env.CREDIT_OPTIMIZER_SKIP_INDEX !== '1') {
-      this.ensureInitialized().catch((err) => {
-        console.error('Non-fatal: initialization failed:', err?.message || err);
-      });
+      setTimeout(() => {
+        this.initialize().catch((err) => {
+          console.error('Non-fatal: initialization failed:', err?.message || err);
+        });
+      }, 0);
     } else {
       console.error('Startup indexing skipped (CREDIT_OPTIMIZER_SKIP_INDEX=1)');
     }
