/**
 * Token Usage Tracker for Paid Agent
 *
 * Tracks token usage and costs for paid OpenAI jobs.
 * Prefers SQLite when available and falls back to JSON storage otherwise.
 */

import { join } from 'path';
import { homedir } from 'os';
import { mkdirSync, existsSync, readFileSync, writeFileSync } from 'fs';
import { loadBetterSqlite } from './utils/sqlite.js';

export interface TokenUsage {
  id?: number;
  timestamp: string;
  agent_type: 'code-generator' | 'code-analyzer' | 'refactorer' | 'test-generator' | 'documentation';
  model: string;
  task_type: string;
  tokens_input: number;
  tokens_output: number;
  tokens_total: number;
  cost_usd: number;
  time_ms: number;
  success: boolean;
  error_message?: string;
}

export interface TokenStats {
  total_requests: number;
  total_tokens: number;
  total_cost: number;
  avg_tokens_per_request: number;
  by_agent: { [key: string]: { requests: number; tokens: number; cost: number } };
  by_model: { [key: string]: { requests: number; tokens: number; cost: number } };
  time_period: string;
}

type StorageMode = 'sqlite' | 'json';
type JsonStore = { usage: TokenUsage[] };

export class TokenTracker {
  private db: any;
  private dbPath: string;
  private mode: StorageMode;
  private storePath: string;
  private store: JsonStore;

  constructor() {
    const dataDir = join(homedir(), '.robinsonai', 'openai-worker');
    if (!existsSync(dataDir)) {
      mkdirSync(dataDir, { recursive: true });
    }

    this.dbPath = join(dataDir, 'token-usage.db');
    this.storePath = join(dataDir, 'token-usage.json');

    const { Database } = loadBetterSqlite();
    if (Database) {
      try {
        this.db = new Database(this.dbPath);
        if (typeof this.db.pragma === 'function') {
          this.db.pragma('journal_mode = WAL');
        }
        this.mode = 'sqlite';
        this.store = { usage: [] };
        this.initializeDatabase();
        return;
      } catch (error) {
        console.error('[PAID-AGENT] Token tracker SQLite init failed:', error instanceof Error ? error.message : String(error));
      }
    }

    this.mode = 'json';
    this.db = null;
    this.store = this.loadStore();
    console.error('[PAID-AGENT] Token tracker running in JSON mode (better-sqlite3 unavailable).');
  }

  private loadStore(): JsonStore {
    if (existsSync(this.storePath)) {
      try {
        const raw = readFileSync(this.storePath, 'utf8');
        const parsed = JSON.parse(raw) as Partial<JsonStore>;
        return {
          usage: parsed.usage ?? [],
        };
      } catch (error) {
        console.error('[PAID-AGENT] Failed to load token usage store:', error);
      }
    }
    return { usage: [] };
  }

  private persistStore(): void {
    writeFileSync(this.storePath, JSON.stringify(this.store, null, 2), 'utf8');
  }

  private initializeDatabase(): void {
    if (this.mode !== 'sqlite' || !this.db) return;

    this.db.exec(`
      CREATE TABLE IF NOT EXISTS token_usage (
        id INTEGER PRIMARY KEY AUTOINCREMENT,
        timestamp TEXT NOT NULL,
        agent_type TEXT NOT NULL,
        model TEXT NOT NULL,
        task_type TEXT NOT NULL,
        tokens_input INTEGER NOT NULL,
        tokens_output INTEGER NOT NULL,
        tokens_total INTEGER NOT NULL,
        cost_usd REAL NOT NULL,
        time_ms INTEGER NOT NULL,
        success INTEGER NOT NULL,
        error_message TEXT
      );

      CREATE INDEX IF NOT EXISTS idx_timestamp ON token_usage(timestamp);
      CREATE INDEX IF NOT EXISTS idx_agent_type ON token_usage(agent_type);
      CREATE INDEX IF NOT EXISTS idx_model ON token_usage(model);
      CREATE INDEX IF NOT EXISTS idx_task_type ON token_usage(task_type);
    `);
  }

  record(usage: TokenUsage): void {
    if (this.mode === 'sqlite' && this.db) {
      const stmt = this.db.prepare(`
        INSERT INTO token_usage (
          timestamp, agent_type, model, task_type,
          tokens_input, tokens_output, tokens_total,
          cost_usd, time_ms, success, error_message
        ) VALUES (?, ?, ?, ?, ?, ?, ?, ?, ?, ?, ?)
      `);

      stmt.run(
        usage.timestamp,
        usage.agent_type,
        usage.model,
        usage.task_type,
        usage.tokens_input,
        usage.tokens_output,
        usage.tokens_total,
        usage.cost_usd,
        usage.time_ms,
        usage.success ? 1 : 0,
        usage.error_message || null
      );
      return;
    }

    const entry: TokenUsage = { ...usage, id: (this.store.usage.at(-1)?.id ?? 0) + 1 };
    this.store.usage.push(entry);
    this.persistStore();
  }

  private filterByPeriod(period: 'today' | 'week' | 'month' | 'all'): TokenUsage[] {
    if (period === 'all') {
      return [...this.store.usage];
    }
    const now = new Date();
    let cutoff: number;
    if (period === 'today') {
      const today = new Date(now.getFullYear(), now.getMonth(), now.getDate());
      cutoff = today.getTime();
    } else if (period === 'week') {
      cutoff = now.getTime() - 7 * 24 * 60 * 60 * 1000;
    } else {
      cutoff = now.getTime() - 30 * 24 * 60 * 60 * 1000;
    }
    return this.store.usage.filter((entry) => new Date(entry.timestamp).getTime() >= cutoff);
  }

  getStats(period: 'today' | 'week' | 'month' | 'all' = 'all'): TokenStats {
    if (this.mode === 'sqlite' && this.db) {
      let whereClause = '';
      const now = new Date();
<<<<<<< HEAD

      switch (period) {
        case 'today':
          const today = now.toISOString().split('T')[0];
          whereClause = `WHERE timestamp >= '${today}'`;
          break;
        case 'week':
          const weekAgo = new Date(now.getTime() - 7 * 24 * 60 * 60 * 1000);
          whereClause = `WHERE timestamp >= '${weekAgo.toISOString()}'`;
          break;
        case 'month':
          const monthAgo = new Date(now.getTime() - 30 * 24 * 60 * 60 * 1000);
          whereClause = `WHERE timestamp >= '${monthAgo.toISOString()}'`;
          break;
      }

      const overall = this.db.prepare(`
        SELECT
          COUNT(*) as total_requests,
          SUM(tokens_total) as total_tokens,
          SUM(cost_usd) as total_cost
        FROM token_usage
        ${whereClause}
      `).get() as any;

      const byAgent = this.db.prepare(`
        SELECT
          agent_type,
          COUNT(*) as requests,
          SUM(tokens_total) as tokens,
          SUM(cost_usd) as cost
        FROM token_usage
        ${whereClause}
        GROUP BY agent_type
      `).all() as any[];

      const byModel = this.db.prepare(`
        SELECT
          model,
          COUNT(*) as requests,
          SUM(tokens_total) as tokens,
          SUM(cost_usd) as cost
        FROM token_usage
        ${whereClause}
        GROUP BY model
      `).all() as any[];

=======

      switch (period) {
        case 'today':
          const today = now.toISOString().split('T')[0];
          whereClause = `WHERE timestamp >= '${today}'`;
          break;
        case 'week':
          const weekAgo = new Date(now.getTime() - 7 * 24 * 60 * 60 * 1000);
          whereClause = `WHERE timestamp >= '${weekAgo.toISOString()}'`;
          break;
        case 'month':
          const monthAgo = new Date(now.getTime() - 30 * 24 * 60 * 60 * 1000);
          whereClause = `WHERE timestamp >= '${monthAgo.toISOString()}'`;
          break;
      }

      const overall = this.db.prepare(`
        SELECT
          COUNT(*) as total_requests,
          SUM(tokens_total) as total_tokens,
          SUM(cost_usd) as total_cost
        FROM token_usage
        ${whereClause}
      `).get() as any;

      const byAgent = this.db.prepare(`
        SELECT
          agent_type,
          COUNT(*) as requests,
          SUM(tokens_total) as tokens,
          SUM(cost_usd) as cost
        FROM token_usage
        ${whereClause}
        GROUP BY agent_type
      `).all() as any[];

      const byModel = this.db.prepare(`
        SELECT
          model,
          COUNT(*) as requests,
          SUM(tokens_total) as tokens,
          SUM(cost_usd) as cost
        FROM token_usage
        ${whereClause}
        GROUP BY model
      `).all() as any[];

>>>>>>> 7c252f64
      return {
        total_requests: overall.total_requests || 0,
        total_tokens: overall.total_tokens || 0,
        total_cost: overall.total_cost || 0,
        avg_tokens_per_request: overall.total_requests > 0
          ? Math.round(overall.total_tokens / overall.total_requests)
          : 0,
        by_agent: byAgent.reduce((acc, row) => {
          acc[row.agent_type] = {
            requests: row.requests,
            tokens: row.tokens,
            cost: row.cost,
          };
          return acc;
        }, {} as any),
        by_model: byModel.reduce((acc, row) => {
          acc[row.model] = {
            requests: row.requests,
            tokens: row.tokens,
            cost: row.cost,
          };
          return acc;
        }, {} as any),
        time_period: period,
      };
    }

    const data = this.filterByPeriod(period);
    const total_requests = data.length;
    const total_tokens = data.reduce((sum, row) => sum + row.tokens_total, 0);
    const total_cost = data.reduce((sum, row) => sum + row.cost_usd, 0);

    const by_agent: Record<string, { requests: number; tokens: number; cost: number }> = {};
    const by_model: Record<string, { requests: number; tokens: number; cost: number }> = {};

    for (const row of data) {
      by_agent[row.agent_type] ||= { requests: 0, tokens: 0, cost: 0 };
      by_agent[row.agent_type].requests += 1;
      by_agent[row.agent_type].tokens += row.tokens_total;
      by_agent[row.agent_type].cost += row.cost_usd;

      by_model[row.model] ||= { requests: 0, tokens: 0, cost: 0 };
      by_model[row.model].requests += 1;
      by_model[row.model].tokens += row.tokens_total;
      by_model[row.model].cost += row.cost_usd;
    }

    return {
      total_requests,
      total_tokens,
      total_cost,
      avg_tokens_per_request: total_requests > 0 ? Math.round(total_tokens / total_requests) : 0,
      by_agent,
      by_model,
      time_period: period,
    };
  }

  getRecent(limit: number = 10): TokenUsage[] {
    if (this.mode === 'sqlite' && this.db) {
      const stmt = this.db.prepare(`
        SELECT * FROM token_usage
        ORDER BY timestamp DESC
        LIMIT ?
      `);
      return stmt.all(limit) as TokenUsage[];
    }

    return [...this.store.usage]
      .sort((a, b) => b.timestamp.localeCompare(a.timestamp))
      .slice(0, limit);
  }

  clear(): void {
    if (this.mode === 'sqlite' && this.db) {
      this.db.exec('DELETE FROM token_usage');
    } else {
      this.store.usage = [];
      this.persistStore();
    }
  }

  getDatabasePath(): string {
    return this.mode === 'sqlite' ? this.dbPath : this.storePath;
<<<<<<< HEAD
=======
  }

  /**
   * Get cost statistics by model for better future estimates
   */
  getCostByModel(): { [model: string]: { requests: number; totalCost: number; avgCost: number; avgInputTokens: number; avgOutputTokens: number } } {
    const stats: { [model: string]: { requests: number; totalCost: number; avgCost: number; avgInputTokens: number; avgOutputTokens: number } } = {};

    const usage = this.mode === 'sqlite' && this.db
      ? (this.db.prepare('SELECT * FROM token_usage WHERE success = 1').all() as TokenUsage[])
      : this.store.usage.filter(u => u.success);

    for (const record of usage) {
      if (!stats[record.model]) {
        stats[record.model] = { requests: 0, totalCost: 0, avgCost: 0, avgInputTokens: 0, avgOutputTokens: 0 };
      }
      stats[record.model].requests += 1;
      stats[record.model].totalCost += record.cost_usd;
      stats[record.model].avgInputTokens += record.tokens_input;
      stats[record.model].avgOutputTokens += record.tokens_output;
    }

    // Calculate averages
    for (const model in stats) {
      const count = stats[model].requests;
      stats[model].avgCost = stats[model].totalCost / count;
      stats[model].avgInputTokens = stats[model].avgInputTokens / count;
      stats[model].avgOutputTokens = stats[model].avgOutputTokens / count;
    }

    return stats;
>>>>>>> 7c252f64
  }
}

let singleton: TokenTracker | null = null;

export function getTokenTracker(): TokenTracker {
  if (!singleton) {
    singleton = new TokenTracker();
  }
  return singleton;
}<|MERGE_RESOLUTION|>--- conflicted
+++ resolved
@@ -173,7 +173,6 @@
     if (this.mode === 'sqlite' && this.db) {
       let whereClause = '';
       const now = new Date();
-<<<<<<< HEAD
 
       switch (period) {
         case 'today':
@@ -221,55 +220,6 @@
         GROUP BY model
       `).all() as any[];
 
-=======
-
-      switch (period) {
-        case 'today':
-          const today = now.toISOString().split('T')[0];
-          whereClause = `WHERE timestamp >= '${today}'`;
-          break;
-        case 'week':
-          const weekAgo = new Date(now.getTime() - 7 * 24 * 60 * 60 * 1000);
-          whereClause = `WHERE timestamp >= '${weekAgo.toISOString()}'`;
-          break;
-        case 'month':
-          const monthAgo = new Date(now.getTime() - 30 * 24 * 60 * 60 * 1000);
-          whereClause = `WHERE timestamp >= '${monthAgo.toISOString()}'`;
-          break;
-      }
-
-      const overall = this.db.prepare(`
-        SELECT
-          COUNT(*) as total_requests,
-          SUM(tokens_total) as total_tokens,
-          SUM(cost_usd) as total_cost
-        FROM token_usage
-        ${whereClause}
-      `).get() as any;
-
-      const byAgent = this.db.prepare(`
-        SELECT
-          agent_type,
-          COUNT(*) as requests,
-          SUM(tokens_total) as tokens,
-          SUM(cost_usd) as cost
-        FROM token_usage
-        ${whereClause}
-        GROUP BY agent_type
-      `).all() as any[];
-
-      const byModel = this.db.prepare(`
-        SELECT
-          model,
-          COUNT(*) as requests,
-          SUM(tokens_total) as tokens,
-          SUM(cost_usd) as cost
-        FROM token_usage
-        ${whereClause}
-        GROUP BY model
-      `).all() as any[];
-
->>>>>>> 7c252f64
       return {
         total_requests: overall.total_requests || 0,
         total_tokens: overall.total_tokens || 0,
@@ -354,8 +304,6 @@
 
   getDatabasePath(): string {
     return this.mode === 'sqlite' ? this.dbPath : this.storePath;
-<<<<<<< HEAD
-=======
   }
 
   /**
@@ -387,7 +335,6 @@
     }
 
     return stats;
->>>>>>> 7c252f64
   }
 }
 
