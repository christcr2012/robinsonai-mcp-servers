--- conflicted
+++ resolved
@@ -1,7 +1,6 @@
 import fs from 'fs';
 import path from 'path';
 import fg from 'fast-glob';
-import { extractSymbolsForFile } from './languages.js';
 
 export interface Symbol {
   name: string;
@@ -28,11 +27,7 @@
   const files: string[] = [];
 
   // Find all supported source files
-<<<<<<< HEAD
-  const sourceFiles = await fg(['**/*.{ts,tsx,js,jsx,py,go,java,rs,cpp,cxx,cc,h,hpp,hh}'], {
-=======
   const sourceFiles = await fg(['**/*.{ts,tsx,cts,mts,js,jsx,mjs,cjs,py,go,java,kt,kts,rs,cpp,cc,cxx,c,h,hpp,hxx,ipp,cs,rb,php,swift,scala,m,mm,hs,vue,svelte}'], {
->>>>>>> 31ba7eaf
     cwd: repoRoot,
     ignore: [
       '**/node_modules/**',
@@ -50,12 +45,8 @@
 
   for (const file of sourceFiles) {
     files.push(file);
-    try {
-      const fileSymbols = await extractSymbolsForFile(file, repoRoot);
-      symbols.push(...fileSymbols.map(s => ({ ...s })));
-    } catch (error) {
-      console.warn(`[buildSymbolIndex] Failed to extract symbols for ${file}:`, (error as Error).message);
-    }
+    const fileSymbols = extractSymbols(file, repoRoot);
+    symbols.push(...fileSymbols);
   }
 
   // Build lookup maps
@@ -84,8 +75,6 @@
 /**
  * Extract symbols from a single file
  */
-<<<<<<< HEAD
-=======
 const INDEX_ALIAS: Record<string, string> = {
   '.tsx': '.ts',
   '.jsx': '.js',
@@ -248,7 +237,6 @@
   return symbols;
 }
 
->>>>>>> 31ba7eaf
 /**
  * Find symbol definition by name
  */
