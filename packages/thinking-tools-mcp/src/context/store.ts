import fs from 'fs';
import path from 'path';
import crypto from 'crypto';
import { gzipSync, gunzipSync } from 'zlib';
import { Chunk, Embedding, IndexStats } from './types.js';
import { resolveWorkspaceRoot } from '../lib/workspace.js';

// Import doc types
export type StoredDoc = import('./docs/types.js').DocRecord;

// Resolve paths relative to workspace root, not process.cwd()
function resolveContextRootPath(): string {
  if (process.env.CTX_ROOT) {
    return path.isAbsolute(process.env.CTX_ROOT)
      ? process.env.CTX_ROOT
      : path.join(resolveWorkspaceRoot(), process.env.CTX_ROOT);
  }
  return path.join(resolveWorkspaceRoot(), '.robinson/context');
}

const root = resolveContextRootPath();

export function getContextRoot(): string {
  return root;
}

export function contextRootPath(): string {
  return root;
}

const P = {
  chunks: path.join(root, 'chunks.jsonl'),
  embeds: path.join(root, 'embeddings.jsonl'),
  stats: path.join(root, 'stats.json'),
  docs: path.join(root, 'docs.jsonl'),
  files: path.join(root, 'files.json'),
  embedCache: path.join(root, 'embed-cache')
};

const compressionMode = (process.env.RCE_COMPRESSION ?? 'auto').toLowerCase();
const compressionThreshold = parseInt(process.env.RCE_COMPRESSION_THRESHOLD ?? '4096', 10);

function shouldCompressChunks(): boolean {
  if (compressionMode === 'auto') return true;
  return compressionMode === 'on' || compressionMode === 'true' || compressionMode === '1';
}

export function ensureDirs() {
  fs.mkdirSync(path.dirname(P.chunks), { recursive: true });
  fs.mkdirSync(P.embedCache, { recursive: true });
  // Ensure files.json exists
  if (!fs.existsSync(P.files)) {
    fs.writeFileSync(P.files, '{}', 'utf8');
  }
}

export function* readJSONL<T = any>(p: string): Generator<T> {
  if (!fs.existsSync(p)) return;
  const content = fs.readFileSync(p, 'utf8');
  const lines = content.split(/\r?\n/);
  for (const line of lines) {
    if (!line.trim()) continue;
    yield JSON.parse(line) as T;
  }
}

export function appendJSONL(p: string, obj: any) {
  fs.appendFileSync(p, JSON.stringify(obj) + '\n');
}

export function writeJSON(p: string, obj: any) {
  fs.writeFileSync(p, JSON.stringify(obj, null, 2));
}

<<<<<<< HEAD
export function loadChunks(): Chunk[] {
  return Array.from(iterateChunks());
=======
function compressChunkRecord(chunk: Chunk): Chunk {
  if (chunk.compressed) {
    return chunk;
  }

  const payload = gzipSync(Buffer.from(chunk.text, 'utf8'));
  return {
    ...chunk,
    text: payload.toString('base64'),
    compressed: true,
    encoding: 'gzip',
    originalBytes: Buffer.byteLength(chunk.text, 'utf8'),
  };
}

export function materializeChunk(chunk: Chunk): Chunk {
  if (!chunk.compressed || chunk.encoding !== 'gzip') {
    return chunk;
  }

  try {
    const raw = gunzipSync(Buffer.from(chunk.text, 'base64')).toString('utf8');
    return {
      ...chunk,
      text: raw,
      compressed: false,
    };
  } catch (error) {
    console.warn('[materializeChunk] Failed to decompress chunk, returning raw payload:', error);
    return {
      ...chunk,
      text: Buffer.from(chunk.text, 'base64').toString('utf8'),
      compressed: false,
    };
  }
}

export function loadChunks(opts: { decompress?: boolean } = {}): Chunk[] {
  const raw = Array.from(readJSONL<Chunk>(P.chunks));
  if (opts.decompress === false) return raw;
  return raw.map(materializeChunk);
>>>>>>> 31ba7eaf
}

export function loadEmbeddings(): Embedding[] {
  return Array.from(readJSONL<Embedding>(P.embeds));
}

<<<<<<< HEAD
export function saveChunk(c: Chunk) {
  appendJSONL(P.chunks, serializeChunk(c));
=======
export function saveChunk(c: Chunk, opts: { compress?: boolean } = {}) {
  const record = opts.compress ? compressChunkRecord(c) : c;
  appendJSONL(P.chunks, record);
>>>>>>> 31ba7eaf
}

export function saveEmbedding(e: Embedding) {
  appendJSONL(P.embeds, e);
}

export function deleteEmbeddingsById(ids: Set<string>) {
  if (ids.size === 0) return;
  if (!fs.existsSync(P.embeds)) return;

  const remaining: Embedding[] = [];
  for (const embedding of readJSONL<Embedding>(P.embeds)) {
    if (!ids.has(embedding.id)) {
      remaining.push(embedding);
    }
  }

  const payload = remaining.map(e => JSON.stringify(e)).join('\n');
  fs.writeFileSync(P.embeds, payload ? payload + '\n' : '', 'utf8');
}

export function saveStats(s: IndexStats) {
  writeJSON(P.stats, s);
}

export function getStats(): IndexStats | null {
  if (!fs.existsSync(P.stats)) return null;
  try {
    const content = fs.readFileSync(P.stats, 'utf8');
    return JSON.parse(content) as IndexStats;
  } catch (error) {
    console.error('[getStats] Error reading stats:', error);
    return null;
  }
}

export function getPaths() {
  return P;
}

function countJsonlLines(filePath: string): number {
  if (!fs.existsSync(filePath)) return 0;
  const content = fs.readFileSync(filePath, 'utf8');
  if (!content) return 0;
  return content.split(/\r?\n/).filter(Boolean).length;
}

export function recomputeStats(partial: Partial<IndexStats> = {}): IndexStats {
  const prev = getStats();
  const now = new Date().toISOString();

  const chunkCount = countJsonlLines(P.chunks);
  const embedCount = countJsonlLines(P.embeds);

  const base: IndexStats = {
    chunks: chunkCount,
    embeddings: embedCount,
    vectors: embedCount,
    sources: prev?.sources ?? {},
    mode: prev?.mode ?? 'unknown',
    model: prev?.model ?? 'unknown',
    dimensions: prev?.dimensions ?? 0,
    totalCost: prev?.totalCost ?? 0,
    indexedAt: prev?.indexedAt ?? prev?.updatedAt ?? now,
    updatedAt: now,
  };

  const next: IndexStats = { ...base, ...partial };
  next.vectors = typeof next.embeddings === 'number' ? next.embeddings : Number(next.embeddings || 0);
  saveStats(next);
  return next;
}

type SerializedChunk = Omit<Chunk, 'text'> & {
  text: string;
};

function serializeChunk(chunk: Chunk): SerializedChunk {
  if (!shouldCompressChunks()) {
    return { ...chunk };
  }

  const text = chunk.text ?? '';
  const bytes = Buffer.byteLength(text, 'utf8');
  if (bytes < compressionThreshold) {
    return { ...chunk };
  }

  try {
    const compressed = gzipSync(text);
    return {
      ...chunk,
      text: compressed.toString('base64'),
      compressed: true,
      compressedSize: compressed.length,
      originalSize: bytes,
    };
  } catch (error) {
    console.warn('[serializeChunk] Compression failed, writing plain text:', (error as Error).message);
    return { ...chunk };
  }
}

function hydrateChunk(raw: any): Chunk {
  if (!raw) return raw;

  if (raw.compressed && typeof raw.text === 'string') {
    try {
      const buffer = Buffer.from(raw.text, 'base64');
      const text = gunzipSync(buffer).toString('utf8');
      return {
        ...raw,
        text,
        compressed: true,
        compressedSize: raw.compressedSize ?? buffer.length,
        originalSize: raw.originalSize ?? Buffer.byteLength(text, 'utf8'),
      };
    } catch (error) {
      console.warn('[hydrateChunk] Failed to decompress chunk, returning raw text:', (error as Error).message);
      return {
        ...raw,
        text: raw.text,
        compressed: false,
        compressedSize: undefined,
        originalSize: Buffer.byteLength(String(raw.text ?? ''), 'utf8'),
      };
    }
  }

  return {
    ...raw,
    compressed: !!raw.compressed,
    compressedSize: raw.compressedSize,
    originalSize: raw.originalSize ?? Buffer.byteLength(String(raw.text ?? ''), 'utf8'),
  };
}

export function* iterateChunks(): Generator<Chunk> {
  for (const raw of readJSONL<any>(P.chunks)) {
    yield hydrateChunk(raw);
  }
}

// Document storage functions
export function saveDocs(docs: StoredDoc[]) {
  for (const d of docs) {
    appendJSONL(P.docs, d);
  }
}

export function loadDocs(): StoredDoc[] {
  return Array.from(readJSONL<StoredDoc>(P.docs));
}

// --- File map (path -> {mtimeMs, size, contentSha, chunkIds[]})
export function loadFileMap(): Record<string, any> {
  try {
    if (!fs.existsSync(P.files)) return {};
    const content = fs.readFileSync(P.files, 'utf8');
    return JSON.parse(content || '{}');
  } catch {
    return {};
  }
}

export function saveFileMap(m: Record<string, any>) {
  fs.writeFileSync(P.files, JSON.stringify(m, null, 2), 'utf8');
}

// --- Delete all chunks for a file (used on modify/delete)
export function deleteChunksForFile(file: string) {
  const all = loadChunks({ decompress: false });
  const keep = all.filter(c => c.path !== file && c.uri !== file);
  // Rewrite chunks file
  const serialized = keep.map(c => JSON.stringify(serializeChunk(c))).join('\n');
  fs.writeFileSync(P.chunks, serialized ? serialized + '\n' : '', 'utf8');
}

// --- Embeddings cache: model|sha -> vector
function cacheKey(model: string, sha: string): string {
  return `${model}|${sha}`;
}

export function getCachedVec(model: string, sha: string): number[] | undefined {
  try {
    const p = path.join(P.embedCache, `${model}.jsonl`);
    if (!fs.existsSync(p)) return undefined;
    const txt = fs.readFileSync(p, 'utf8');
    for (const line of txt.split('\n')) {
      if (!line) continue;
      const [k, payload] = JSON.parse(line);
      if (k === cacheKey(model, sha)) return payload;
    }
  } catch {}
  return undefined;
}

export function putCachedVec(model: string, sha: string, vec: number[]) {
  const p = path.join(P.embedCache, `${model}.jsonl`);
  fs.appendFileSync(p, JSON.stringify([cacheKey(model, sha), vec]) + '\n', 'utf8');
}

export function sha(text: string): string {
  return crypto.createHash('sha1').update(text).digest('hex');
}

function safeStat(p: string): fs.Stats | null {
  try {
    return fs.statSync(p);
  } catch {
    return null;
  }
}

function dirSize(p: string): number {
  const stat = safeStat(p);
  if (!stat) return 0;
  if (stat.isFile()) return stat.size;

  let total = 0;
  try {
    const entries = fs.readdirSync(p, { withFileTypes: true });
    for (const entry of entries) {
      const child = path.join(p, entry.name);
      total += dirSize(child);
    }
  } catch {}
  return total;
}

export function estimateDiskUsage(): number {
  return dirSize(root);
}

function cleanupEmbedCache(budgetBytes: number): number {
  if (!fs.existsSync(P.embedCache)) return 0;
  let freed = 0;
  try {
    const entries = fs.readdirSync(P.embedCache).map(name => {
      const full = path.join(P.embedCache, name);
      const stat = safeStat(full);
      return stat ? { name, full, mtime: stat.mtimeMs, size: stat.size } : null;
    }).filter(Boolean) as Array<{ name: string; full: string; mtime: number; size: number }>;

    entries.sort((a, b) => a.mtime - b.mtime);

    for (const entry of entries) {
      if (estimateDiskUsage() <= budgetBytes) break;
      try {
        fs.unlinkSync(entry.full);
        freed += entry.size;
      } catch {}
    }
  } catch (error) {
    console.warn('[storage] Failed to clean embed cache:', (error as Error).message);
  }
  return freed;
}

function pruneDocsIfNeeded(budgetBytes: number): number {
  if (!fs.existsSync(P.docs)) return 0;
  const usage = estimateDiskUsage();
  if (usage <= budgetBytes) return 0;

  let freed = 0;
  try {
    const docs = Array.from(readJSONL<any>(P.docs));
    if (docs.length < 50) return 0;
    const trimmed = docs.slice(Math.floor(docs.length / 2));
    fs.writeFileSync(P.docs, trimmed.map(d => JSON.stringify(d)).join('\n') + '\n', 'utf8');
    freed = usage - estimateDiskUsage();
  } catch (error) {
    console.warn('[storage] Failed to prune docs cache:', (error as Error).message);
  }
  return freed;
}

export function applyStoragePolicy(): { usage: number; budgetMb: number; reclaimed: number } {
  const budgetMb = Number(process.env.RCE_MAX_DISK_MB ?? '512');
  if (budgetMb <= 0) {
    return { usage: estimateDiskUsage(), budgetMb, reclaimed: 0 };
  }

  const budgetBytes = budgetMb * 1024 * 1024;
  let usage = estimateDiskUsage();
  let reclaimed = 0;

  if (usage > budgetBytes) {
    reclaimed += cleanupEmbedCache(budgetBytes);
    usage = estimateDiskUsage();
  }

  if (usage > budgetBytes) {
    reclaimed += pruneDocsIfNeeded(budgetBytes);
    usage = estimateDiskUsage();
  }

  return { usage, budgetMb, reclaimed };
}
<|MERGE_RESOLUTION|>--- conflicted
+++ resolved
@@ -9,7 +9,7 @@
 export type StoredDoc = import('./docs/types.js').DocRecord;
 
 // Resolve paths relative to workspace root, not process.cwd()
-function resolveContextRootPath(): string {
+function getContextRoot(): string {
   if (process.env.CTX_ROOT) {
     return path.isAbsolute(process.env.CTX_ROOT)
       ? process.env.CTX_ROOT
@@ -18,11 +18,7 @@
   return path.join(resolveWorkspaceRoot(), '.robinson/context');
 }
 
-const root = resolveContextRootPath();
-
-export function getContextRoot(): string {
-  return root;
-}
+const root = getContextRoot();
 
 export function contextRootPath(): string {
   return root;
@@ -36,14 +32,6 @@
   files: path.join(root, 'files.json'),
   embedCache: path.join(root, 'embed-cache')
 };
-
-const compressionMode = (process.env.RCE_COMPRESSION ?? 'auto').toLowerCase();
-const compressionThreshold = parseInt(process.env.RCE_COMPRESSION_THRESHOLD ?? '4096', 10);
-
-function shouldCompressChunks(): boolean {
-  if (compressionMode === 'auto') return true;
-  return compressionMode === 'on' || compressionMode === 'true' || compressionMode === '1';
-}
 
 export function ensureDirs() {
   fs.mkdirSync(path.dirname(P.chunks), { recursive: true });
@@ -72,10 +60,6 @@
   fs.writeFileSync(p, JSON.stringify(obj, null, 2));
 }
 
-<<<<<<< HEAD
-export function loadChunks(): Chunk[] {
-  return Array.from(iterateChunks());
-=======
 function compressChunkRecord(chunk: Chunk): Chunk {
   if (chunk.compressed) {
     return chunk;
@@ -117,40 +101,19 @@
   const raw = Array.from(readJSONL<Chunk>(P.chunks));
   if (opts.decompress === false) return raw;
   return raw.map(materializeChunk);
->>>>>>> 31ba7eaf
 }
 
 export function loadEmbeddings(): Embedding[] {
   return Array.from(readJSONL<Embedding>(P.embeds));
 }
 
-<<<<<<< HEAD
-export function saveChunk(c: Chunk) {
-  appendJSONL(P.chunks, serializeChunk(c));
-=======
 export function saveChunk(c: Chunk, opts: { compress?: boolean } = {}) {
   const record = opts.compress ? compressChunkRecord(c) : c;
   appendJSONL(P.chunks, record);
->>>>>>> 31ba7eaf
 }
 
 export function saveEmbedding(e: Embedding) {
   appendJSONL(P.embeds, e);
-}
-
-export function deleteEmbeddingsById(ids: Set<string>) {
-  if (ids.size === 0) return;
-  if (!fs.existsSync(P.embeds)) return;
-
-  const remaining: Embedding[] = [];
-  for (const embedding of readJSONL<Embedding>(P.embeds)) {
-    if (!ids.has(embedding.id)) {
-      remaining.push(embedding);
-    }
-  }
-
-  const payload = remaining.map(e => JSON.stringify(e)).join('\n');
-  fs.writeFileSync(P.embeds, payload ? payload + '\n' : '', 'utf8');
 }
 
 export function saveStats(s: IndexStats) {
@@ -170,109 +133,6 @@
 
 export function getPaths() {
   return P;
-}
-
-function countJsonlLines(filePath: string): number {
-  if (!fs.existsSync(filePath)) return 0;
-  const content = fs.readFileSync(filePath, 'utf8');
-  if (!content) return 0;
-  return content.split(/\r?\n/).filter(Boolean).length;
-}
-
-export function recomputeStats(partial: Partial<IndexStats> = {}): IndexStats {
-  const prev = getStats();
-  const now = new Date().toISOString();
-
-  const chunkCount = countJsonlLines(P.chunks);
-  const embedCount = countJsonlLines(P.embeds);
-
-  const base: IndexStats = {
-    chunks: chunkCount,
-    embeddings: embedCount,
-    vectors: embedCount,
-    sources: prev?.sources ?? {},
-    mode: prev?.mode ?? 'unknown',
-    model: prev?.model ?? 'unknown',
-    dimensions: prev?.dimensions ?? 0,
-    totalCost: prev?.totalCost ?? 0,
-    indexedAt: prev?.indexedAt ?? prev?.updatedAt ?? now,
-    updatedAt: now,
-  };
-
-  const next: IndexStats = { ...base, ...partial };
-  next.vectors = typeof next.embeddings === 'number' ? next.embeddings : Number(next.embeddings || 0);
-  saveStats(next);
-  return next;
-}
-
-type SerializedChunk = Omit<Chunk, 'text'> & {
-  text: string;
-};
-
-function serializeChunk(chunk: Chunk): SerializedChunk {
-  if (!shouldCompressChunks()) {
-    return { ...chunk };
-  }
-
-  const text = chunk.text ?? '';
-  const bytes = Buffer.byteLength(text, 'utf8');
-  if (bytes < compressionThreshold) {
-    return { ...chunk };
-  }
-
-  try {
-    const compressed = gzipSync(text);
-    return {
-      ...chunk,
-      text: compressed.toString('base64'),
-      compressed: true,
-      compressedSize: compressed.length,
-      originalSize: bytes,
-    };
-  } catch (error) {
-    console.warn('[serializeChunk] Compression failed, writing plain text:', (error as Error).message);
-    return { ...chunk };
-  }
-}
-
-function hydrateChunk(raw: any): Chunk {
-  if (!raw) return raw;
-
-  if (raw.compressed && typeof raw.text === 'string') {
-    try {
-      const buffer = Buffer.from(raw.text, 'base64');
-      const text = gunzipSync(buffer).toString('utf8');
-      return {
-        ...raw,
-        text,
-        compressed: true,
-        compressedSize: raw.compressedSize ?? buffer.length,
-        originalSize: raw.originalSize ?? Buffer.byteLength(text, 'utf8'),
-      };
-    } catch (error) {
-      console.warn('[hydrateChunk] Failed to decompress chunk, returning raw text:', (error as Error).message);
-      return {
-        ...raw,
-        text: raw.text,
-        compressed: false,
-        compressedSize: undefined,
-        originalSize: Buffer.byteLength(String(raw.text ?? ''), 'utf8'),
-      };
-    }
-  }
-
-  return {
-    ...raw,
-    compressed: !!raw.compressed,
-    compressedSize: raw.compressedSize,
-    originalSize: raw.originalSize ?? Buffer.byteLength(String(raw.text ?? ''), 'utf8'),
-  };
-}
-
-export function* iterateChunks(): Generator<Chunk> {
-  for (const raw of readJSONL<any>(P.chunks)) {
-    yield hydrateChunk(raw);
-  }
 }
 
 // Document storage functions
@@ -306,8 +166,7 @@
   const all = loadChunks({ decompress: false });
   const keep = all.filter(c => c.path !== file && c.uri !== file);
   // Rewrite chunks file
-  const serialized = keep.map(c => JSON.stringify(serializeChunk(c))).join('\n');
-  fs.writeFileSync(P.chunks, serialized ? serialized + '\n' : '', 'utf8');
+  fs.writeFileSync(P.chunks, keep.map(c => JSON.stringify(c)).join('\n') + '\n', 'utf8');
 }
 
 // --- Embeddings cache: model|sha -> vector
@@ -337,97 +196,3 @@
 export function sha(text: string): string {
   return crypto.createHash('sha1').update(text).digest('hex');
 }
-
-function safeStat(p: string): fs.Stats | null {
-  try {
-    return fs.statSync(p);
-  } catch {
-    return null;
-  }
-}
-
-function dirSize(p: string): number {
-  const stat = safeStat(p);
-  if (!stat) return 0;
-  if (stat.isFile()) return stat.size;
-
-  let total = 0;
-  try {
-    const entries = fs.readdirSync(p, { withFileTypes: true });
-    for (const entry of entries) {
-      const child = path.join(p, entry.name);
-      total += dirSize(child);
-    }
-  } catch {}
-  return total;
-}
-
-export function estimateDiskUsage(): number {
-  return dirSize(root);
-}
-
-function cleanupEmbedCache(budgetBytes: number): number {
-  if (!fs.existsSync(P.embedCache)) return 0;
-  let freed = 0;
-  try {
-    const entries = fs.readdirSync(P.embedCache).map(name => {
-      const full = path.join(P.embedCache, name);
-      const stat = safeStat(full);
-      return stat ? { name, full, mtime: stat.mtimeMs, size: stat.size } : null;
-    }).filter(Boolean) as Array<{ name: string; full: string; mtime: number; size: number }>;
-
-    entries.sort((a, b) => a.mtime - b.mtime);
-
-    for (const entry of entries) {
-      if (estimateDiskUsage() <= budgetBytes) break;
-      try {
-        fs.unlinkSync(entry.full);
-        freed += entry.size;
-      } catch {}
-    }
-  } catch (error) {
-    console.warn('[storage] Failed to clean embed cache:', (error as Error).message);
-  }
-  return freed;
-}
-
-function pruneDocsIfNeeded(budgetBytes: number): number {
-  if (!fs.existsSync(P.docs)) return 0;
-  const usage = estimateDiskUsage();
-  if (usage <= budgetBytes) return 0;
-
-  let freed = 0;
-  try {
-    const docs = Array.from(readJSONL<any>(P.docs));
-    if (docs.length < 50) return 0;
-    const trimmed = docs.slice(Math.floor(docs.length / 2));
-    fs.writeFileSync(P.docs, trimmed.map(d => JSON.stringify(d)).join('\n') + '\n', 'utf8');
-    freed = usage - estimateDiskUsage();
-  } catch (error) {
-    console.warn('[storage] Failed to prune docs cache:', (error as Error).message);
-  }
-  return freed;
-}
-
-export function applyStoragePolicy(): { usage: number; budgetMb: number; reclaimed: number } {
-  const budgetMb = Number(process.env.RCE_MAX_DISK_MB ?? '512');
-  if (budgetMb <= 0) {
-    return { usage: estimateDiskUsage(), budgetMb, reclaimed: 0 };
-  }
-
-  const budgetBytes = budgetMb * 1024 * 1024;
-  let usage = estimateDiskUsage();
-  let reclaimed = 0;
-
-  if (usage > budgetBytes) {
-    reclaimed += cleanupEmbedCache(budgetBytes);
-    usage = estimateDiskUsage();
-  }
-
-  if (usage > budgetBytes) {
-    reclaimed += pruneDocsIfNeeded(budgetBytes);
-    usage = estimateDiskUsage();
-  }
-
-  return { usage, budgetMb, reclaimed };
-}
