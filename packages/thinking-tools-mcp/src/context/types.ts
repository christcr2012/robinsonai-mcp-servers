--- conflicted
+++ resolved
@@ -13,22 +13,10 @@
   tokens?: number;
   tags?: string[];
   vec?: number[];  // Optional embedding vector (for reranking)
-<<<<<<< HEAD
-  meta?: {
-    symbols?: string[];
-    lang?: string;
-    lines?: number;
-    architectureTags?: string[];
-  };  // Symbol extraction metadata
-  compressed?: boolean;
-  compressedSize?: number;
-  originalSize?: number;
-=======
   meta?: { symbols?: string[]; lang?: string; lines?: number };  // Symbol extraction metadata
   compressed?: boolean;
   encoding?: 'gzip';
   originalBytes?: number;
->>>>>>> 31ba7eaf
 }
 
 export interface Embedding {
