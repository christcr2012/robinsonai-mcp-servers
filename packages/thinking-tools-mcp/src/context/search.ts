--- conflicted
+++ resolved
@@ -1,8 +1,4 @@
-<<<<<<< HEAD
-import { readJSONL, getPaths, iterateChunks } from './store.js';
-=======
 import { readJSONL, getPaths, materializeChunk } from './store.js';
->>>>>>> 31ba7eaf
 import { cosine } from './embedding.js';
 import { Hit, Chunk, Embedding } from './types.js';
 import { getQueryCache } from './cache.js';
@@ -69,12 +65,8 @@
   // Stream chunks and score incrementally
   const scored: Hit[] = [];
   try {
-<<<<<<< HEAD
-    for (const chunk of iterateChunks()) {
-=======
     for (const rawChunk of readJSONL<Chunk>(paths.chunks)) {
       const chunk = materializeChunk(rawChunk);
->>>>>>> 31ba7eaf
       const v = embMap.get(chunk.id);
       let s = v ? cosine(qvec, v) : 0;
       s = 0.80 * s + 0.20 * lexicalRank(query, chunk.text);
