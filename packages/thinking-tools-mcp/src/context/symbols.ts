const EXT_ALIAS: Record<string, string> = {
  '.tsx': '.ts',
  '.jsx': '.js',
  '.mjs': '.js',
  '.cjs': '.js',
  '.cts': '.ts',
  '.mts': '.ts',
  '.hpp': '.cpp',
  '.hxx': '.cpp',
  '.hh': '.cpp',
  '.ipp': '.cpp',
  '.cc': '.cpp',
  '.cxx': '.cpp',
  '.h': '.c',
  '.mm': '.m',
};

type SymbolExtractor = (text: string) => string[];

const SYMBOL_PATTERNS: Record<string, SymbolExtractor[]> = {
  '.ts': [
    (text) => matchAll(text, /function\s+([A-Za-z_][A-Za-z0-9_]*)/g),
    (text) => matchAll(text, /class\s+([A-Za-z_][A-Za-z0-9_]*)/g),
    (text) => matchAll(text, /interface\s+([A-Za-z_][A-Za-z0-9_]*)/g),
    (text) => matchAll(text, /type\s+([A-Za-z_][A-Za-z0-9_]*)/g),
    (text) => matchAll(text, /(?:const|let)\s+([A-Za-z_][A-Za-z0-9_]*)\s*=\s*(?:async\s*)?(?:\(|[A-Za-z_][A-Za-z0-9_]*\s*=>)/g),
  ],
  '.js': [
    (text) => matchAll(text, /function\s+([A-Za-z_][A-Za-z0-9_]*)/g),
    (text) => matchAll(text, /class\s+([A-Za-z_][A-Za-z0-9_]*)/g),
    (text) => matchAll(text, /(?:const|let|var)\s+([A-Za-z_][A-Za-z0-9_]*)\s*=\s*(?:async\s*)?(?:\(|[A-Za-z_][A-Za-z0-9_]*\s*=>)/g),
    (text) => matchAll(text, /module\.exports\s*=\s*{?\s*([A-Za-z_][A-Za-z0-9_]*)/g),
  ],
  '.py': [
    (text) => matchAll(text, /def\s+([A-Za-z_][A-Za-z0-9_]*)\s*\(/g),
    (text) => matchAll(text, /class\s+([A-Za-z_][A-Za-z0-9_]*)\s*[:(]/g),
  ],
  '.go': [
    (text) => matchAll(text, /func\s+([A-Za-z_][A-Za-z0-9_]*)\s*\(/g),
    (text) => matchAll(text, /type\s+([A-Za-z_][A-Za-z0-9_]*)\s+/g),
  ],
  '.java': [
    (text) => matchAll(text, /class\s+([A-Za-z_][A-Za-z0-9_]*)/g),
    (text) => matchAll(text, /interface\s+([A-Za-z_][A-Za-z0-9_]*)/g),
    (text) => matchAll(text, /enum\s+([A-Za-z_][A-Za-z0-9_]*)/g),
    (text) => matchAll(text, /(?:public|protected|private|static|final|abstract|synchronized)\s+[\w<>\[\]]+\s+([A-Za-z_][A-Za-z0-9_]*)\s*\(/g),
  ],
  '.kt': [
    (text) => matchAll(text, /(?:class|object|interface)\s+([A-Za-z_][A-Za-z0-9_]*)/g),
    (text) => matchAll(text, /fun\s+([A-Za-z_][A-Za-z0-9_]*)\s*\(/g),
  ],
  '.kts': [
    (text) => matchAll(text, /fun\s+([A-Za-z_][A-Za-z0-9_]*)\s*\(/g),
  ],
  '.rs': [
    (text) => matchAll(text, /(?:pub\s+)?fn\s+([A-Za-z_][A-Za-z0-9_]*)/g),
    (text) => matchAll(text, /(?:pub\s+)?struct\s+([A-Za-z_][A-Za-z0-9_]*)/g),
    (text) => matchAll(text, /(?:pub\s+)?enum\s+([A-Za-z_][A-Za-z0-9_]*)/g),
    (text) => matchAll(text, /(?:pub\s+)?trait\s+([A-Za-z_][A-Za-z0-9_]*)/g),
    (text) => matchAll(text, /mod\s+([A-Za-z_][A-Za-z0-9_]*)/g),
  ],
  '.cpp': [
    (text) => matchAll(text, /class\s+([A-Za-z_][A-Za-z0-9_]*)/g),
    (text) => matchAll(text, /struct\s+([A-Za-z_][A-Za-z0-9_]*)/g),
    (text) => matchAll(text, /([A-Za-z_][\w:\*<>,\s]+)\s+([A-Za-z_][A-Za-z0-9_]*)\s*\(/g, 2),
  ],
  '.c': [
    (text) => matchAll(text, /([A-Za-z_][\w\*\s]+)\s+([A-Za-z_][A-Za-z0-9_]*)\s*\(/g, 2),
    (text) => matchAll(text, /typedef\s+struct\s+([A-Za-z_][A-Za-z0-9_]*)/g),
  ],
  '.cs': [
    (text) => matchAll(text, /class\s+([A-Za-z_][A-Za-z0-9_]*)/g),
    (text) => matchAll(text, /interface\s+([A-Za-z_][A-Za-z0-9_]*)/g),
    (text) => matchAll(text, /enum\s+([A-Za-z_][A-Za-z0-9_]*)/g),
    (text) => matchAll(text, /(?:public|private|protected|internal|static|async|sealed|abstract)\s+[\w<>\[\]]+\s+([A-Za-z_][A-Za-z0-9_]*)\s*\(/g),
  ],
  '.rb': [
    (text) => matchAll(text, /(?:class|module|def)\s+([A-Za-z_][A-Za-z0-9_!?]*)/g),
  ],
  '.php': [
    (text) => matchAll(text, /class\s+([A-Za-z_][A-Za-z0-9_]*)/g),
    (text) => matchAll(text, /function\s+([A-Za-z_][A-Za-z0-9_]*)\s*\(/g),
  ],
  '.swift': [
    (text) => matchAll(text, /(?:class|struct|enum|protocol|extension|func)\s+([A-Za-z_][A-Za-z0-9_]*)/g),
  ],
  '.scala': [
    (text) => matchAll(text, /(?:class|trait|object|def)\s+([A-Za-z_][A-Za-z0-9_]*)/g),
  ],
  '.m': [
    (text) => matchAll(text, /@interface\s+([A-Za-z_][A-Za-z0-9_]*)/g),
    (text) => matchAll(text, /@implementation\s+([A-Za-z_][A-Za-z0-9_]*)/g),
    (text) => matchAll(text, /[-+]\s*\([^)]+\)\s*([A-Za-z_][A-Za-z0-9_]*)/g),
  ],
  '.mm': [
    (text) => matchAll(text, /@interface\s+([A-Za-z_][A-Za-z0-9_]*)/g),
    (text) => matchAll(text, /@implementation\s+([A-Za-z_][A-Za-z0-9_]*)/g),
    (text) => matchAll(text, /[-+]\s*\([^)]+\)\s*([A-Za-z_][A-Za-z0-9_]*)/g),
  ],
  '.hs': [
    (text) => matchAll(text, /([A-Za-z_][A-Za-z0-9_']*)\s*::/g, 1),
    (text) => matchAll(text, /data\s+([A-Za-z_][A-Za-z0-9_']*)/g),
  ],
  '.vue': [
    (text) => matchAll(text, /export\s+default\s+{\s*name:\s*['"]([A-Za-z_][A-Za-z0-9_]*)/g),
  ],
  '.svelte': [
    (text) => matchAll(text, /export\s+let\s+([A-Za-z_][A-Za-z0-9_]*)/g),
  ],
};

function normalizeExtension(ext: string): string {
  const lower = ext.toLowerCase();
  return EXT_ALIAS[lower] ?? lower;
}

function matchAll(text: string, regex: RegExp, group = 1): string[] {
  const out: string[] = [];
  let match: RegExpExecArray | null;
  const cloned = new RegExp(regex.source, regex.flags.includes('g') ? regex.flags : regex.flags + 'g');
  while ((match = cloned.exec(text)) !== null) {
    const value = match[group];
    if (value) out.push(value.trim());
  }
  return out;
}

export function extractSymbols(langExt: string, text: string): string[] {
  const normalized = normalizeExtension(langExt);
  const out = new Set<string>();
  const patterns = SYMBOL_PATTERNS[normalized] || [];

  for (const extractor of patterns) {
    try {
      for (const symbol of extractor(text)) {
        if (symbol) out.add(symbol);
      }
    } catch {
      // ignore extractor failures
    }
  }

  if (out.size === 0) {
    for (const match of matchAll(text, /([A-Za-z_][A-Za-z0-9_]*)\s*\(/g)) {
      out.add(match);
    }
  }
<<<<<<< HEAD
  // Java
  if (['.java'].includes(langExt)) {
    add((text.match(/class\s+([A-Za-z_][A-Za-z0-9_]*)/g) || []).map(s=>s.split(/\s+/)[1]));
    add((text.match(/interface\s+([A-Za-z_][A-Za-z0-9_]*)/g) || []).map(s=>s.split(/\s+/)[1]));
    add((text.match(/enum\s+([A-Za-z_][A-Za-z0-9_]*)/g) || []).map(s=>s.split(/\s+/)[1]));
    add((text.match(/(?:public\s+)?(?:static\s+)?[A-Za-z0-9_<>\[\]]+\s+([A-Za-z_][A-Za-z0-9_]*)\s*\(/g) || [])
      .map(s => s.replace(/.*\s+/, '').replace('(', '').trim()));
  }
  // Rust
  if (['.rs'].includes(langExt)) {
    add((text.match(/fn\s+([A-Za-z_][A-Za-z0-9_]*)/g) || []).map(s=>s.split(/\s+/)[1]));
    add((text.match(/struct\s+([A-Za-z_][A-Za-z0-9_]*)/g) || []).map(s=>s.split(/\s+/)[1]));
    add((text.match(/enum\s+([A-Za-z_][A-Za-z0-9_]*)/g) || []).map(s=>s.split(/\s+/)[1]));
    add((text.match(/trait\s+([A-Za-z_][A-Za-z0-9_]*)/g) || []).map(s=>s.split(/\s+/)[1]));
  }
  // C/C++
  if (['.cpp','.cc','.cxx','.c','.h','.hpp','.hh'].includes(langExt)) {
    add((text.match(/([A-Za-z_][A-Za-z0-9_:<>]*)\s+([A-Za-z_][A-Za-z0-9_]*)\s*\(/g) || [])
      .map(s=>{
        const parts = s.replace('(', '').trim().split(/\s+/);
        return parts[parts.length-1];
      }));
    add((text.match(/class\s+([A-Za-z_][A-Za-z0-9_]*)/g) || []).map(s=>s.split(/\s+/)[1]));
    add((text.match(/struct\s+([A-Za-z_][A-Za-z0-9_]*)/g) || []).map(s=>s.split(/\s+/)[1]));
  }
=======
>>>>>>> 31ba7eaf

  return Array.from(out).slice(0, 200);
}
<|MERGE_RESOLUTION|>--- conflicted
+++ resolved
@@ -145,34 +145,6 @@
       out.add(match);
     }
   }
-<<<<<<< HEAD
-  // Java
-  if (['.java'].includes(langExt)) {
-    add((text.match(/class\s+([A-Za-z_][A-Za-z0-9_]*)/g) || []).map(s=>s.split(/\s+/)[1]));
-    add((text.match(/interface\s+([A-Za-z_][A-Za-z0-9_]*)/g) || []).map(s=>s.split(/\s+/)[1]));
-    add((text.match(/enum\s+([A-Za-z_][A-Za-z0-9_]*)/g) || []).map(s=>s.split(/\s+/)[1]));
-    add((text.match(/(?:public\s+)?(?:static\s+)?[A-Za-z0-9_<>\[\]]+\s+([A-Za-z_][A-Za-z0-9_]*)\s*\(/g) || [])
-      .map(s => s.replace(/.*\s+/, '').replace('(', '').trim()));
-  }
-  // Rust
-  if (['.rs'].includes(langExt)) {
-    add((text.match(/fn\s+([A-Za-z_][A-Za-z0-9_]*)/g) || []).map(s=>s.split(/\s+/)[1]));
-    add((text.match(/struct\s+([A-Za-z_][A-Za-z0-9_]*)/g) || []).map(s=>s.split(/\s+/)[1]));
-    add((text.match(/enum\s+([A-Za-z_][A-Za-z0-9_]*)/g) || []).map(s=>s.split(/\s+/)[1]));
-    add((text.match(/trait\s+([A-Za-z_][A-Za-z0-9_]*)/g) || []).map(s=>s.split(/\s+/)[1]));
-  }
-  // C/C++
-  if (['.cpp','.cc','.cxx','.c','.h','.hpp','.hh'].includes(langExt)) {
-    add((text.match(/([A-Za-z_][A-Za-z0-9_:<>]*)\s+([A-Za-z_][A-Za-z0-9_]*)\s*\(/g) || [])
-      .map(s=>{
-        const parts = s.replace('(', '').trim().split(/\s+/);
-        return parts[parts.length-1];
-      }));
-    add((text.match(/class\s+([A-Za-z_][A-Za-z0-9_]*)/g) || []).map(s=>s.split(/\s+/)[1]));
-    add((text.match(/struct\s+([A-Za-z_][A-Za-z0-9_]*)/g) || []).map(s=>s.split(/\s+/)[1]));
-  }
-=======
->>>>>>> 31ba7eaf
 
   return Array.from(out).slice(0, 200);
 }
